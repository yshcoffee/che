--- conflicted
+++ resolved
@@ -72,7 +72,6 @@
         await projectTree.waitProjectImported(projectName, 'src');
         await projectTree.expandItem(`/${projectName}`);
     });
-<<<<<<< HEAD
 
     test('Build application', async () => {
         await topMenu.selectOption('Terminal', 'Run Task...');
@@ -121,8 +120,6 @@
 
         await warningDialog.waitAndCloseIfAppear();
     });
-=======
->>>>>>> bb5512cf
 });
 
 suite('Language server validation', async () => {
