<?xml version="1.0" encoding="UTF-8"?>
<!--

    Copyright (c) 2012-2017 Codenvy, S.A.
    All rights reserved. This program and the accompanying materials
    are made available under the terms of the Eclipse Public License v1.0
    which accompanies this distribution, and is available at
    http://www.eclipse.org/legal/epl-v10.html

    Contributors:
      Codenvy, S.A. - initial API and implementation

-->
<project xmlns="http://maven.apache.org/POM/4.0.0" xmlns:xsi="http://www.w3.org/2001/XMLSchema-instance" xsi:schemaLocation="http://maven.apache.org/POM/4.0.0 http://maven.apache.org/maven-v4_0_0.xsd">
    <modelVersion>4.0.0</modelVersion>
    <parent>
        <artifactId>che-assembly-parent</artifactId>
        <groupId>org.eclipse.che</groupId>
        <version>5.9.0-SNAPSHOT</version>
    </parent>
    <artifactId>assembly-ide-war</artifactId>
    <packaging>war</packaging>
    <name>Che IDE :: Compiling GWT Application</name>
<<<<<<< HEAD
    <!--<properties>-->
    <!--<generated.sources.directory>${project.build.directory}/generated-sources/gen</generated.sources.directory>-->
    <!--<gwt.log.enable>false</gwt.log.enable>-->
    <!--<project.build.sourceEncoding>UTF-8</project.build.sourceEncoding>-->
    <!--</properties>-->
    <!--<dependencies>-->
    <!--<dependency>-->
    <!--<groupId>com.google.guava</groupId>-->
    <!--<artifactId>guava</artifactId>-->
    <!--</dependency>-->
    <!--<dependency>-->
    <!--<groupId>com.google.guava</groupId>-->
    <!--<artifactId>guava-gwt</artifactId>-->
    <!--</dependency>-->
    <!--<dependency>-->
    <!--<groupId>com.google.gwt</groupId>-->
    <!--<artifactId>gwt-servlet</artifactId>-->
    <!--</dependency>-->
    <!--<dependency>-->
    <!--<groupId>com.google.gwt</groupId>-->
    <!--<artifactId>gwt-user</artifactId>-->
    <!--</dependency>-->
    <!--<dependency>-->
    <!--<groupId>com.google.gwt.inject</groupId>-->
    <!--<artifactId>gin</artifactId>-->
    <!--</dependency>-->
    <!--<dependency>-->
    <!--<groupId>com.google.inject</groupId>-->
    <!--<artifactId>guice</artifactId>-->
    <!--</dependency>-->
    <!--<dependency>-->
    <!--<groupId>com.google.inject.extensions</groupId>-->
    <!--<artifactId>guice-assistedinject</artifactId>-->
    <!--</dependency>-->
    <!--<dependency>-->
    <!--<groupId>com.google.inject.extensions</groupId>-->
    <!--<artifactId>guice-multibindings</artifactId>-->
    <!--</dependency>-->
    <!--<dependency>-->
    <!--<groupId>javax.inject</groupId>-->
    <!--<artifactId>javax.inject</artifactId>-->
    <!--</dependency>-->
    <!--<dependency>-->
    <!--<groupId>org.eclipse.che.core</groupId>-->
    <!--<artifactId>che-core-api-testing</artifactId>-->
    <!--</dependency>-->
    <!--<dependency>-->
    <!--<groupId>org.eclipse.che.core</groupId>-->
    <!--<artifactId>che-core-api-testing-shared</artifactId>-->
    <!--</dependency>-->
    <!--<dependency>-->
    <!--<groupId>org.eclipse.che.core</groupId>-->
    <!--<artifactId>che-core-commons-gwt</artifactId>-->
    <!--</dependency>-->
    <!--<dependency>-->
    <!--<groupId>org.eclipse.che.core</groupId>-->
    <!--<artifactId>che-core-commons-inject</artifactId>-->
    <!--</dependency>-->
    <!--<dependency>-->
    <!--<groupId>org.eclipse.che.core</groupId>-->
    <!--<artifactId>che-core-commons-j2ee</artifactId>-->
    <!--</dependency>-->
    <!--<dependency>-->
    <!--<groupId>org.eclipse.che.core</groupId>-->
    <!--<artifactId>che-core-ide-api</artifactId>-->
    <!--</dependency>-->
    <!--<dependency>-->
    <!--<groupId>org.eclipse.che.core</groupId>-->
    <!--<artifactId>che-core-ide-app</artifactId>-->
    <!--</dependency>-->
    <!--<dependency>-->
    <!--<groupId>org.eclipse.che.core</groupId>-->
    <!--<artifactId>che-core-orion-editor</artifactId>-->
    <!--</dependency>-->
    <!--<dependency>-->
    <!--<groupId>org.eclipse.che.core</groupId>-->
    <!--<artifactId>wsmaster-local</artifactId>-->
    <!--</dependency>-->
    <!--<dependency>-->
    <!--<groupId>org.eclipse.che.lib</groupId>-->
    <!--<artifactId>che-orion-editor</artifactId>-->
    <!--</dependency>-->
    <!--<dependency>-->
    <!--<groupId>org.eclipse.che.plugin</groupId>-->
    <!--<artifactId>che-plugin-composer-ide</artifactId>-->
    <!--</dependency>-->
    <!--<dependency>-->
    <!--<groupId>org.eclipse.che.plugin</groupId>-->
    <!--<artifactId>che-plugin-composer-shared</artifactId>-->
    <!--</dependency>-->
    <!--<dependency>-->
    <!--<groupId>org.eclipse.che.plugin</groupId>-->
    <!--<artifactId>che-plugin-cpp-lang-ide</artifactId>-->
    <!--</dependency>-->
    <!--<dependency>-->
    <!--<groupId>org.eclipse.che.plugin</groupId>-->
    <!--<artifactId>che-plugin-cpp-lang-shared</artifactId>-->
    <!--</dependency>-->
    <!--<dependency>-->
    <!--<groupId>org.eclipse.che.plugin</groupId>-->
    <!--<artifactId>che-plugin-csharp-lang-ide</artifactId>-->
    <!--</dependency>-->
    <!--<dependency>-->
    <!--<groupId>org.eclipse.che.plugin</groupId>-->
    <!--<artifactId>che-plugin-csharp-lang-shared</artifactId>-->
    <!--</dependency>-->
    <!--<dependency>-->
    <!--<groupId>org.eclipse.che.plugin</groupId>-->
    <!--<artifactId>che-plugin-debugger-ide</artifactId>-->
    <!--</dependency>-->
    <!--<dependency>-->
    <!--<groupId>org.eclipse.che.plugin</groupId>-->
    <!--<artifactId>che-plugin-docker-client</artifactId>-->
    <!--</dependency>-->
    <!--<dependency>-->
    <!--<groupId>org.eclipse.che.plugin</groupId>-->
    <!--<artifactId>che-plugin-ext-dashboard-client</artifactId>-->
    <!--</dependency>-->
    <!--<dependency>-->
    <!--<groupId>org.eclipse.che.plugin</groupId>-->
    <!--<artifactId>che-plugin-gdb-ide</artifactId>-->
    <!--</dependency>-->
    <!--<dependency>-->
    <!--<groupId>org.eclipse.che.plugin</groupId>-->
    <!--<artifactId>che-plugin-git-ext-git</artifactId>-->
    <!--</dependency>-->
    <!--<dependency>-->
    <!--<groupId>org.eclipse.che.plugin</groupId>-->
    <!--<artifactId>che-plugin-github-ide</artifactId>-->
    <!--</dependency>-->
    <!--<dependency>-->
    <!--<groupId>org.eclipse.che.plugin</groupId>-->
    <!--<artifactId>che-plugin-github-oauth2</artifactId>-->
    <!--</dependency>-->
    <!--<dependency>-->
    <!--<groupId>org.eclipse.che.plugin</groupId>-->
    <!--<artifactId>che-plugin-github-pullrequest</artifactId>-->
    <!--</dependency>-->
    <!--<dependency>-->
    <!--<groupId>org.eclipse.che.plugin</groupId>-->
    <!--<artifactId>che-plugin-github-shared</artifactId>-->
    <!--</dependency>-->
    <!--<dependency>-->
    <!--<groupId>org.eclipse.che.plugin</groupId>-->
    <!--<artifactId>che-plugin-gwt-ext-gwt</artifactId>-->
    <!--</dependency>-->
    <!--<dependency>-->
    <!--<groupId>org.eclipse.che.plugin</groupId>-->
    <!--<artifactId>che-plugin-help-ext-client</artifactId>-->
    <!--</dependency>-->
    <!--<dependency>-->
    <!--<groupId>org.eclipse.che.plugin</groupId>-->
    <!--<artifactId>che-plugin-java-debugger-ide</artifactId>-->
    <!--</dependency>-->
    <!--<dependency>-->
    <!--<groupId>org.eclipse.che.plugin</groupId>-->
    <!--<artifactId>che-plugin-java-ext-lang-client</artifactId>-->
    <!--</dependency>-->
    <!--<dependency>-->
    <!--<groupId>org.eclipse.che.plugin</groupId>-->
    <!--<artifactId>che-plugin-java-ext-lang-shared</artifactId>-->
    <!--</dependency>-->
    <!--<dependency>-->
    <!--<groupId>org.eclipse.che.plugin</groupId>-->
    <!--<artifactId>che-plugin-java-plain-ide</artifactId>-->
    <!--</dependency>-->
    <!--<dependency>-->
    <!--<groupId>org.eclipse.che.plugin</groupId>-->
    <!--<artifactId>che-plugin-java-plain-shared</artifactId>-->
    <!--</dependency>-->
    <!--<dependency>-->
    <!--<groupId>org.eclipse.che.plugin</groupId>-->
    <!--<artifactId>che-plugin-keybinding-eclipse-ide</artifactId>-->
    <!--</dependency>-->
    <!--<dependency>-->
    <!--<groupId>org.eclipse.che.plugin</groupId>-->
    <!--<artifactId>che-plugin-languageserver-ide</artifactId>-->
    <!--</dependency>-->
    <!--<dependency>-->
    <!--<groupId>org.eclipse.che.plugin</groupId>-->
    <!--<artifactId>che-plugin-machine-ext-client</artifactId>-->
    <!--</dependency>-->
    <!--<dependency>-->
    <!--<groupId>org.eclipse.che.plugin</groupId>-->
    <!--<artifactId>che-plugin-machine-ssh-client</artifactId>-->
    <!--</dependency>-->
    <!--<dependency>-->
    <!--<groupId>org.eclipse.che.plugin</groupId>-->
    <!--<artifactId>che-plugin-maven-ide</artifactId>-->
    <!--</dependency>-->
    <!--<dependency>-->
    <!--<groupId>org.eclipse.che.plugin</groupId>-->
    <!--<artifactId>che-plugin-maven-shared</artifactId>-->
    <!--</dependency>-->
    <!--<dependency>-->
    <!--<groupId>org.eclipse.che.plugin</groupId>-->
    <!--<artifactId>che-plugin-nodejs-debugger-ide</artifactId>-->
    <!--</dependency>-->
    <!--<dependency>-->
    <!--<groupId>org.eclipse.che.plugin</groupId>-->
    <!--<artifactId>che-plugin-nodejs-lang-ide</artifactId>-->
    <!--</dependency>-->
    <!--<dependency>-->
    <!--<groupId>org.eclipse.che.plugin</groupId>-->
    <!--<artifactId>che-plugin-nodejs-lang-shared</artifactId>-->
    <!--</dependency>-->
    <!--<dependency>-->
    <!--<groupId>org.eclipse.che.plugin</groupId>-->
    <!--<artifactId>che-plugin-openshift-client</artifactId>-->
    <!--</dependency>-->
    <!--<dependency>-->
    <!--<groupId>org.eclipse.che.plugin</groupId>-->
    <!--<artifactId>che-plugin-orion-compare</artifactId>-->
    <!--</dependency>-->
    <!--<dependency>-->
    <!--<groupId>org.eclipse.che.plugin</groupId>-->
    <!--<artifactId>che-plugin-php-lang-ide</artifactId>-->
    <!--</dependency>-->
    <!--<dependency>-->
    <!--<groupId>org.eclipse.che.plugin</groupId>-->
    <!--<artifactId>che-plugin-php-lang-shared</artifactId>-->
    <!--</dependency>-->
    <!--<dependency>-->
    <!--<groupId>org.eclipse.che.plugin</groupId>-->
    <!--<artifactId>che-plugin-product-info</artifactId>-->
    <!--</dependency>-->
    <!--<dependency>-->
    <!--<groupId>org.eclipse.che.plugin</groupId>-->
    <!--<artifactId>che-plugin-pullrequest-ide</artifactId>-->
    <!--</dependency>-->
    <!--<dependency>-->
    <!--<groupId>org.eclipse.che.plugin</groupId>-->
    <!--<artifactId>che-plugin-pullrequest-shared</artifactId>-->
    <!--</dependency>-->
    <!--<dependency>-->
    <!--<groupId>org.eclipse.che.plugin</groupId>-->
    <!--<artifactId>che-plugin-python-lang-ide</artifactId>-->
    <!--</dependency>-->
    <!--<dependency>-->
    <!--<groupId>org.eclipse.che.plugin</groupId>-->
    <!--<artifactId>che-plugin-python-lang-shared</artifactId>-->
    <!--</dependency>-->
    <!--<dependency>-->
    <!--<groupId>org.eclipse.che.plugin</groupId>-->
    <!--<artifactId>che-plugin-sdk-ext-plugins</artifactId>-->
    <!--</dependency>-->
    <!--<dependency>-->
    <!--<groupId>org.eclipse.che.plugin</groupId>-->
    <!--<artifactId>che-plugin-ssh-key-ide</artifactId>-->
    <!--</dependency>-->
    <!--<dependency>-->
    <!--<groupId>org.eclipse.che.plugin</groupId>-->
    <!--<artifactId>che-plugin-ssh-machine</artifactId>-->
    <!--</dependency>-->
    <!--<dependency>-->
    <!--<groupId>org.eclipse.che.plugin</groupId>-->
    <!--<artifactId>che-plugin-svn-ext-ide</artifactId>-->
    <!--</dependency>-->
    <!--<dependency>-->
    <!--<groupId>org.eclipse.che.plugin</groupId>-->
    <!--<artifactId>che-plugin-testing-ide</artifactId>-->
    <!--</dependency>-->
    <!--<dependency>-->
    <!--<groupId>org.eclipse.che.plugin</groupId>-->
    <!--<artifactId>che-plugin-testing-junit-ide</artifactId>-->
    <!--</dependency>-->
    <!--<dependency>-->
    <!--<groupId>org.eclipse.che.plugin</groupId>-->
    <!--<artifactId>che-plugin-testing-testng-ide</artifactId>-->
    <!--</dependency>-->
    <!--<dependency>-->
    <!--<groupId>org.eclipse.che.plugin</groupId>-->
    <!--<artifactId>che-plugin-web-ext-web</artifactId>-->
    <!--</dependency>-->
    <!--<dependency>-->
    <!--<groupId>org.eclipse.che.plugin</groupId>-->
    <!--<artifactId>che-plugin-zend-debugger-ide</artifactId>-->
    <!--</dependency>-->
    <!--<dependency>-->
    <!--<groupId>javax.servlet</groupId>-->
    <!--<artifactId>javax.servlet-api</artifactId>-->
    <!--<scope>provided</scope>-->
    <!--</dependency>-->
    <!--<dependency>-->
    <!--<groupId>org.hamcrest</groupId>-->
    <!--<artifactId>hamcrest-core</artifactId>-->
    <!--<scope>test</scope>-->
    <!--</dependency>-->
    <!--<dependency>-->
    <!--<groupId>org.mockito</groupId>-->
    <!--<artifactId>mockito-core</artifactId>-->
    <!--<scope>test</scope>-->
    <!--</dependency>-->
    <!--<dependency>-->
    <!--<groupId>org.mockitong</groupId>-->
    <!--<artifactId>mockitong</artifactId>-->
    <!--<scope>test</scope>-->
    <!--</dependency>-->
    <!--<dependency>-->
    <!--<groupId>org.testng</groupId>-->
    <!--<artifactId>testng</artifactId>-->
    <!--<scope>test</scope>-->
    <!--</dependency>-->
    <!--</dependencies>-->
    <!--<build>-->
    <!--<resources>-->
    <!--<resource>-->
    <!--<directory>src/main/resources</directory>-->
    <!--</resource>-->
    <!--</resources>-->
    <!--<plugins>-->
    <!--<plugin>-->
    <!--<groupId>org.apache.maven.plugins</groupId>-->
    <!--<artifactId>maven-dependency-plugin</artifactId>-->
    <!--<executions>-->
    <!--<execution>-->
    <!--<id>analyze</id>-->
    <!--<configuration>-->
    <!--<skip>true</skip>-->
    <!--</configuration>-->
    <!--</execution>-->
    <!--</executions>-->
    <!--</plugin>-->
    <!--&lt;!&ndash; Source Generator invocation &ndash;&gt;-->
    <!--<plugin>-->
    <!--<groupId>org.codehaus.mojo</groupId>-->
    <!--<artifactId>exec-maven-plugin</artifactId>-->
    <!--<executions>-->
    <!--<execution>-->
    <!--<id>gwt-xml</id>-->
    <!--<phase>generate-sources</phase>-->
    <!--<goals>-->
    <!--<goal>java</goal>-->
    <!--</goals>-->
    <!--<configuration>-->
    <!--<mainClass>org.eclipse.che.util.GwtXmlGenerator</mainClass>-->
    <!--<arguments>-->
    <!--<argument>&#45;&#45;rootDir=${generated.sources.directory}</argument>-->
    <!--<argument>&#45;&#45;loggingEnabled=${gwt.log.enable}</argument>-->
    <!--</arguments>-->
    <!--</configuration>-->
    <!--</execution>-->
    <!--<execution>-->
    <!--<id>extManager-client</id>-->
    <!--<phase>generate-sources</phase>-->
    <!--<goals>-->
    <!--<goal>java</goal>-->
    <!--</goals>-->
    <!--<configuration>-->
    <!--<mainClass>org.eclipse.che.util.ExtensionManagerGenerator</mainClass>-->
    <!--<arguments>-->
    <!--<argument>&#45;&#45;rootDir=${generated.sources.directory}</argument>-->
    <!--</arguments>-->
    <!--</configuration>-->
    <!--</execution>-->
    <!--<execution>-->
    <!--<id>IDEInjector-client</id>-->
    <!--<phase>generate-sources</phase>-->
    <!--<goals>-->
    <!--<goal>java</goal>-->
    <!--</goals>-->
    <!--<configuration>-->
    <!--<mainClass>org.eclipse.che.util.IDEInjectorGenerator</mainClass>-->
    <!--<arguments>-->
    <!--<argument>&#45;&#45;rootDir=${generated.sources.directory}</argument>-->
    <!--</arguments>-->
    <!--</configuration>-->
    <!--</execution>-->
    <!--<execution>-->
    <!--<id>DtoRegistry-client</id>-->
    <!--<phase>generate-sources</phase>-->
    <!--<goals>-->
    <!--<goal>java</goal>-->
    <!--</goals>-->
    <!--<configuration>-->
    <!--<mainClass>org.eclipse.che.util.DtoFactoryVisitorRegistryGenerator</mainClass>-->
    <!--<arguments>-->
    <!--<argument>&#45;&#45;rootDir=${generated.sources.directory}</argument>-->
    <!--</arguments>-->
    <!--</configuration>-->
    <!--</execution>-->
    <!--</executions>-->
    <!--</plugin>-->
    <!--<plugin>-->
    <!--<groupId>org.eclipse.che.core</groupId>-->
    <!--<artifactId>che-core-dyna-provider-generator-maven-plugin</artifactId>-->
    <!--<version>${project.version}</version>-->
    <!--<executions>-->
    <!--<execution>-->
    <!--<phase>generate-sources</phase>-->
    <!--<goals>-->
    <!--<goal>generate</goal>-->
    <!--</goals>-->
    <!--</execution>-->
    <!--</executions>-->
    <!--<configuration>-->
    <!--<outputDirectory>${generated.sources.directory}</outputDirectory>-->
    <!--</configuration>-->
    <!--</plugin>-->
    <!--&lt;!&ndash; GWT Maven Plugin &ndash;&gt;-->
    <!--<plugin>-->
    <!--<groupId>org.codehaus.mojo</groupId>-->
    <!--<artifactId>gwt-maven-plugin</artifactId>-->
    <!--<executions>-->
    <!--<execution>-->
    <!--<goals>-->
    <!--<goal>compile</goal>-->
    <!--&lt;!&ndash;<goal>test</goal>&ndash;&gt;-->
    <!--</goals>-->
    <!--</execution>-->
    <!--</executions>-->
    <!--<dependencies>-->
    <!--<dependency>-->
    <!--<groupId>com.google.gwt</groupId>-->
    <!--<artifactId>gwt-codeserver</artifactId>-->
    <!--<version>${com.google.gwt.version}</version>-->
    <!--</dependency>-->
    <!--<dependency>-->
    <!--<groupId>com.google.gwt</groupId>-->
    <!--<artifactId>gwt-dev</artifactId>-->
    <!--<version>${com.google.gwt.version}</version>-->
    <!--</dependency>-->
    <!--<dependency>-->
    <!--<groupId>com.google.gwt</groupId>-->
    <!--<artifactId>gwt-user</artifactId>-->
    <!--<version>${com.google.gwt.version}</version>-->
    <!--</dependency>-->
    <!--</dependencies>-->
    <!--<configuration>-->
    <!--<gwtSdkFirstInClasspath>true</gwtSdkFirstInClasspath>-->
    <!--<extraJvmArgs>${gwt.compiler.extraJvmArgs}</extraJvmArgs>-->
    <!--<modules>-->
    <!--<module>org.eclipse.che.ide.IDE</module>-->
    <!--</modules>-->
    <!--&lt;!&ndash; don' remove it we will use it then need to found bug in compiled JS &ndash;&gt;-->
    <!--&lt;!&ndash;style>DETAILED</style&ndash;&gt;-->
    <!--<logLevel>${gwt.compiler.logLevel}</logLevel>-->
    <!--</configuration>-->
    <!--</plugin>-->
    <!--<plugin>-->
    <!--<groupId>org.apache.maven.plugins</groupId>-->
    <!--<artifactId>maven-antrun-plugin</artifactId>-->
    <!--<executions>-->
    <!--<execution>-->
    <!--<id>buildnumber</id>-->
    <!--<phase>compile</phase>-->
    <!--<goals>-->
    <!--<goal>run</goal>-->
    <!--</goals>-->
    <!--<configuration>-->
    <!--<tasks>-->
    <!--<echo append="false" file="${project.build.directory}/classes/org/eclipse/che/ide/ext/help/client/BuildInfo.properties">revision = ${revision}-->
    <!--buildTime = ${timestamp}-->
    <!--version = ${project.version}</echo>-->
    <!--</tasks>-->
    <!--</configuration>-->
    <!--</execution>-->
    <!--</executions>-->
    <!--</plugin>-->
    <!--<plugin>-->
    <!--<groupId>org.apache.maven.plugins</groupId>-->
    <!--<artifactId>maven-war-plugin</artifactId>-->
    <!--<configuration>-->
    <!--<packagingExcludes>%regex[WEB-INF\\lib\\(?!.*j2ee).*.jar]</packagingExcludes>-->
    <!--<attachClasses>true</attachClasses>-->
    <!--</configuration>-->
    <!--</plugin>-->
    <!--<plugin>-->
    <!--<groupId>org.codehaus.mojo</groupId>-->
    <!--<artifactId>build-helper-maven-plugin</artifactId>-->
    <!--<executions>-->
    <!--<execution>-->
    <!--<id>add-source</id>-->
    <!--<phase>generate-sources</phase>-->
    <!--<goals>-->
    <!--<goal>add-source</goal>-->
    <!--</goals>-->
    <!--<configuration>-->
    <!--<sources>-->
    <!--<source>${generated.sources.directory}</source>-->
    <!--</sources>-->
    <!--</configuration>-->
    <!--</execution>-->
    <!--</executions>-->
    <!--</plugin>-->
    <!--<plugin>-->
    <!--<groupId>org.codehaus.mojo</groupId>-->
    <!--<artifactId>buildnumber-maven-plugin</artifactId>-->
    <!--<executions>-->
    <!--<execution>-->
    <!--<phase>validate</phase>-->
    <!--<goals>-->
    <!--<goal>create</goal>-->
    <!--</goals>-->
    <!--</execution>-->
    <!--</executions>-->
    <!--<configuration>-->
    <!--<timestampFormat>{0, date, yyyy-MM-dd HH:mm:ss}</timestampFormat>-->
    <!--<buildNumberPropertyName>revision</buildNumberPropertyName>-->
    <!--<doCheck>false</doCheck>-->
    <!--<doUpdate>false</doUpdate>-->
    <!--<shortRevisionLength>16</shortRevisionLength>-->
    <!--</configuration>-->
    <!--</plugin>-->
    <!--</plugins>-->
    <!--</build>-->
=======
    <properties>
        <generated.sources.directory>${project.build.directory}/generated-sources/gen</generated.sources.directory>
        <gwt.log.enable>false</gwt.log.enable>
        <project.build.sourceEncoding>UTF-8</project.build.sourceEncoding>
    </properties>
    <dependencies>
        <dependency>
            <groupId>org.eclipse.che.core</groupId>
            <artifactId>che-ide-core</artifactId>
        </dependency>
        <dependency>
            <groupId>org.eclipse.che.plugin</groupId>
            <artifactId>che-plugin-composer-ide</artifactId>
        </dependency>
        <dependency>
            <groupId>org.eclipse.che.plugin</groupId>
            <artifactId>che-plugin-cpp-lang-ide</artifactId>
        </dependency>
        <dependency>
            <groupId>org.eclipse.che.plugin</groupId>
            <artifactId>che-plugin-csharp-lang-ide</artifactId>
        </dependency>
        <dependency>
            <groupId>org.eclipse.che.plugin</groupId>
            <artifactId>che-plugin-debugger-ide</artifactId>
        </dependency>
        <dependency>
            <groupId>org.eclipse.che.plugin</groupId>
            <artifactId>che-plugin-docker-client</artifactId>
        </dependency>
        <dependency>
            <groupId>org.eclipse.che.plugin</groupId>
            <artifactId>che-plugin-ext-dashboard-client</artifactId>
        </dependency>
        <dependency>
            <groupId>org.eclipse.che.plugin</groupId>
            <artifactId>che-plugin-gdb-ide</artifactId>
        </dependency>
        <dependency>
            <groupId>org.eclipse.che.plugin</groupId>
            <artifactId>che-plugin-git-ext-git</artifactId>
        </dependency>
        <dependency>
            <groupId>org.eclipse.che.plugin</groupId>
            <artifactId>che-plugin-github-ide</artifactId>
        </dependency>
        <dependency>
            <groupId>org.eclipse.che.plugin</groupId>
            <artifactId>che-plugin-github-oauth2</artifactId>
        </dependency>
        <dependency>
            <groupId>org.eclipse.che.plugin</groupId>
            <artifactId>che-plugin-github-pullrequest</artifactId>
        </dependency>
        <dependency>
            <groupId>org.eclipse.che.plugin</groupId>
            <artifactId>che-plugin-github-shared</artifactId>
        </dependency>
        <dependency>
            <groupId>org.eclipse.che.plugin</groupId>
            <artifactId>che-plugin-gwt-ext-gwt</artifactId>
        </dependency>
        <dependency>
            <groupId>org.eclipse.che.plugin</groupId>
            <artifactId>che-plugin-help-ext-client</artifactId>
        </dependency>
        <dependency>
            <groupId>org.eclipse.che.plugin</groupId>
            <artifactId>che-plugin-java-debugger-ide</artifactId>
        </dependency>
        <dependency>
            <groupId>org.eclipse.che.plugin</groupId>
            <artifactId>che-plugin-java-ext-lang-client</artifactId>
        </dependency>
        <dependency>
            <groupId>org.eclipse.che.plugin</groupId>
            <artifactId>che-plugin-java-ext-lang-shared</artifactId>
        </dependency>
        <dependency>
            <groupId>org.eclipse.che.plugin</groupId>
            <artifactId>che-plugin-java-plain-ide</artifactId>
        </dependency>
        <dependency>
            <groupId>org.eclipse.che.plugin</groupId>
            <artifactId>che-plugin-java-plain-shared</artifactId>
        </dependency>
        <dependency>
            <groupId>org.eclipse.che.plugin</groupId>
            <artifactId>che-plugin-keybinding-eclipse-ide</artifactId>
        </dependency>
        <dependency>
            <groupId>org.eclipse.che.plugin</groupId>
            <artifactId>che-plugin-languageserver-ide</artifactId>
        </dependency>
        <dependency>
            <groupId>org.eclipse.che.plugin</groupId>
            <artifactId>che-plugin-machine-ssh-client</artifactId>
        </dependency>
        <dependency>
            <groupId>org.eclipse.che.plugin</groupId>
            <artifactId>che-plugin-maven-ide</artifactId>
        </dependency>
        <dependency>
            <groupId>org.eclipse.che.plugin</groupId>
            <artifactId>che-plugin-maven-shared</artifactId>
        </dependency>
        <dependency>
            <groupId>org.eclipse.che.plugin</groupId>
            <artifactId>che-plugin-nodejs-debugger-ide</artifactId>
        </dependency>
        <dependency>
            <groupId>org.eclipse.che.plugin</groupId>
            <artifactId>che-plugin-nodejs-lang-ide</artifactId>
        </dependency>
        <dependency>
            <groupId>org.eclipse.che.plugin</groupId>
            <artifactId>che-plugin-nodejs-lang-shared</artifactId>
        </dependency>
        <dependency>
            <groupId>org.eclipse.che.plugin</groupId>
            <artifactId>che-plugin-openshift-client</artifactId>
        </dependency>
        <dependency>
            <groupId>org.eclipse.che.plugin</groupId>
            <artifactId>che-plugin-orion-compare</artifactId>
        </dependency>
        <dependency>
            <groupId>org.eclipse.che.plugin</groupId>
            <artifactId>che-plugin-php-lang-ide</artifactId>
        </dependency>
        <dependency>
            <groupId>org.eclipse.che.plugin</groupId>
            <artifactId>che-plugin-php-lang-shared</artifactId>
        </dependency>
        <dependency>
            <groupId>org.eclipse.che.plugin</groupId>
            <artifactId>che-plugin-product-info</artifactId>
        </dependency>
        <dependency>
            <groupId>org.eclipse.che.plugin</groupId>
            <artifactId>che-plugin-pullrequest-ide</artifactId>
        </dependency>
        <dependency>
            <groupId>org.eclipse.che.plugin</groupId>
            <artifactId>che-plugin-pullrequest-shared</artifactId>
        </dependency>
        <dependency>
            <groupId>org.eclipse.che.plugin</groupId>
            <artifactId>che-plugin-python-lang-ide</artifactId>
        </dependency>
        <dependency>
            <groupId>org.eclipse.che.plugin</groupId>
            <artifactId>che-plugin-python-lang-shared</artifactId>
        </dependency>
        <dependency>
            <groupId>org.eclipse.che.plugin</groupId>
            <artifactId>che-plugin-sdk-ext-plugins</artifactId>
        </dependency>
        <dependency>
            <groupId>org.eclipse.che.plugin</groupId>
            <artifactId>che-plugin-ssh-key-ide</artifactId>
        </dependency>
        <dependency>
            <groupId>org.eclipse.che.plugin</groupId>
            <artifactId>che-plugin-ssh-machine</artifactId>
        </dependency>
        <dependency>
            <groupId>org.eclipse.che.plugin</groupId>
            <artifactId>che-plugin-svn-ext-ide</artifactId>
        </dependency>
        <dependency>
            <groupId>org.eclipse.che.plugin</groupId>
            <artifactId>che-plugin-testing-ide</artifactId>
        </dependency>
        <dependency>
            <groupId>org.eclipse.che.plugin</groupId>
            <artifactId>che-plugin-testing-junit-ide</artifactId>
        </dependency>
        <dependency>
            <groupId>org.eclipse.che.plugin</groupId>
            <artifactId>che-plugin-testing-testng-ide</artifactId>
        </dependency>
        <dependency>
            <groupId>org.eclipse.che.plugin</groupId>
            <artifactId>che-plugin-web-ext-web</artifactId>
        </dependency>
        <dependency>
            <groupId>org.eclipse.che.plugin</groupId>
            <artifactId>che-plugin-zend-debugger-ide</artifactId>
        </dependency>
        <dependency>
            <groupId>javax.servlet</groupId>
            <artifactId>javax.servlet-api</artifactId>
            <scope>provided</scope>
        </dependency>
        <dependency>
            <groupId>org.hamcrest</groupId>
            <artifactId>hamcrest-core</artifactId>
            <scope>test</scope>
        </dependency>
        <dependency>
            <groupId>org.mockito</groupId>
            <artifactId>mockito-core</artifactId>
            <scope>test</scope>
        </dependency>
        <dependency>
            <groupId>org.mockitong</groupId>
            <artifactId>mockitong</artifactId>
            <scope>test</scope>
        </dependency>
        <dependency>
            <groupId>org.testng</groupId>
            <artifactId>testng</artifactId>
            <scope>test</scope>
        </dependency>
    </dependencies>
    <build>
        <resources>
            <resource>
                <directory>src/main/resources</directory>
            </resource>
        </resources>
        <plugins>
            <plugin>
                <groupId>org.apache.maven.plugins</groupId>
                <artifactId>maven-dependency-plugin</artifactId>
                <executions>
                    <execution>
                        <id>analyze</id>
                        <configuration>
                            <skip>true</skip>
                        </configuration>
                    </execution>
                </executions>
            </plugin>
            <!-- Source Generator invocation -->
            <plugin>
                <groupId>org.codehaus.mojo</groupId>
                <artifactId>exec-maven-plugin</artifactId>
                <executions>
                    <execution>
                        <id>gwt-xml</id>
                        <phase>generate-sources</phase>
                        <goals>
                            <goal>java</goal>
                        </goals>
                        <configuration>
                            <mainClass>org.eclipse.che.util.GwtXmlGenerator</mainClass>
                            <arguments>
                                <argument>--rootDir=${generated.sources.directory}</argument>
                                <argument>--loggingEnabled=${gwt.log.enable}</argument>
                            </arguments>
                        </configuration>
                    </execution>
                    <execution>
                        <id>extManager-client</id>
                        <phase>generate-sources</phase>
                        <goals>
                            <goal>java</goal>
                        </goals>
                        <configuration>
                            <mainClass>org.eclipse.che.util.ExtensionManagerGenerator</mainClass>
                            <arguments>
                                <argument>--rootDir=${generated.sources.directory}</argument>
                            </arguments>
                        </configuration>
                    </execution>
                    <execution>
                        <id>IDEInjector-client</id>
                        <phase>generate-sources</phase>
                        <goals>
                            <goal>java</goal>
                        </goals>
                        <configuration>
                            <mainClass>org.eclipse.che.util.IDEInjectorGenerator</mainClass>
                            <arguments>
                                <argument>--rootDir=${generated.sources.directory}</argument>
                            </arguments>
                        </configuration>
                    </execution>
                    <execution>
                        <id>DtoRegistry-client</id>
                        <phase>generate-sources</phase>
                        <goals>
                            <goal>java</goal>
                        </goals>
                        <configuration>
                            <mainClass>org.eclipse.che.util.DtoFactoryVisitorRegistryGenerator</mainClass>
                            <arguments>
                                <argument>--rootDir=${generated.sources.directory}</argument>
                            </arguments>
                        </configuration>
                    </execution>
                </executions>
            </plugin>
            <plugin>
                <groupId>org.eclipse.che.core</groupId>
                <artifactId>che-core-dyna-provider-generator-maven-plugin</artifactId>
                <version>${project.version}</version>
                <executions>
                    <execution>
                        <phase>generate-sources</phase>
                        <goals>
                            <goal>generate</goal>
                        </goals>
                    </execution>
                </executions>
                <configuration>
                    <outputDirectory>${generated.sources.directory}</outputDirectory>
                </configuration>
            </plugin>
            <!-- GWT Maven Plugin -->
            <plugin>
                <groupId>org.codehaus.mojo</groupId>
                <artifactId>gwt-maven-plugin</artifactId>
                <executions>
                    <execution>
                        <goals>
                            <goal>compile</goal>
                            <!--<goal>test</goal>-->
                        </goals>
                    </execution>
                </executions>
                <dependencies>
                    <dependency>
                        <groupId>com.google.gwt</groupId>
                        <artifactId>gwt-codeserver</artifactId>
                        <version>${com.google.gwt.version}</version>
                    </dependency>
                    <dependency>
                        <groupId>com.google.gwt</groupId>
                        <artifactId>gwt-dev</artifactId>
                        <version>${com.google.gwt.version}</version>
                    </dependency>
                    <dependency>
                        <groupId>com.google.gwt</groupId>
                        <artifactId>gwt-user</artifactId>
                        <version>${com.google.gwt.version}</version>
                    </dependency>
                </dependencies>
                <configuration>
                    <gwtSdkFirstInClasspath>true</gwtSdkFirstInClasspath>
                    <extraJvmArgs>${gwt.compiler.extraJvmArgs}</extraJvmArgs>
                    <modules>
                        <module>org.eclipse.che.ide.IDE</module>
                    </modules>
                    <!-- don' remove it we will use it then need to found bug in compiled JS -->
                    <!--style>DETAILED</style-->
                    <logLevel>${gwt.compiler.logLevel}</logLevel>
                </configuration>
            </plugin>
            <plugin>
                <groupId>org.apache.maven.plugins</groupId>
                <artifactId>maven-antrun-plugin</artifactId>
                <executions>
                    <execution>
                        <id>buildnumber</id>
                        <phase>compile</phase>
                        <goals>
                            <goal>run</goal>
                        </goals>
                        <configuration>
                            <tasks>
                                <echo append="false" file="${project.build.directory}/classes/org/eclipse/che/ide/ext/help/client/BuildInfo.properties">revision = ${revision}
                                    buildTime = ${timestamp}
                                    version = ${project.version}</echo>
                            </tasks>
                        </configuration>
                    </execution>
                </executions>
            </plugin>
            <plugin>
                <groupId>org.apache.maven.plugins</groupId>
                <artifactId>maven-war-plugin</artifactId>
                <configuration>
                    <packagingExcludes>%regex[WEB-INF\\lib\\(?!.*j2ee).*.jar]</packagingExcludes>
                    <attachClasses>true</attachClasses>
                </configuration>
            </plugin>
            <plugin>
                <groupId>org.codehaus.mojo</groupId>
                <artifactId>build-helper-maven-plugin</artifactId>
                <executions>
                    <execution>
                        <id>add-source</id>
                        <phase>generate-sources</phase>
                        <goals>
                            <goal>add-source</goal>
                        </goals>
                        <configuration>
                            <sources>
                                <source>${generated.sources.directory}</source>
                            </sources>
                        </configuration>
                    </execution>
                </executions>
            </plugin>
            <plugin>
                <groupId>org.codehaus.mojo</groupId>
                <artifactId>buildnumber-maven-plugin</artifactId>
                <executions>
                    <execution>
                        <phase>validate</phase>
                        <goals>
                            <goal>create</goal>
                        </goals>
                    </execution>
                </executions>
                <configuration>
                    <timestampFormat>{0, date, yyyy-MM-dd HH:mm:ss}</timestampFormat>
                    <buildNumberPropertyName>revision</buildNumberPropertyName>
                    <doCheck>false</doCheck>
                    <doUpdate>false</doUpdate>
                    <shortRevisionLength>16</shortRevisionLength>
                </configuration>
            </plugin>
        </plugins>
    </build>
>>>>>>> 3071f12d
</project><|MERGE_RESOLUTION|>--- conflicted
+++ resolved
@@ -21,7 +21,6 @@
     <artifactId>assembly-ide-war</artifactId>
     <packaging>war</packaging>
     <name>Che IDE :: Compiling GWT Application</name>
-<<<<<<< HEAD
     <!--<properties>-->
     <!--<generated.sources.directory>${project.build.directory}/generated-sources/gen</generated.sources.directory>-->
     <!--<gwt.log.enable>false</gwt.log.enable>-->
@@ -528,424 +527,4 @@
     <!--</plugin>-->
     <!--</plugins>-->
     <!--</build>-->
-=======
-    <properties>
-        <generated.sources.directory>${project.build.directory}/generated-sources/gen</generated.sources.directory>
-        <gwt.log.enable>false</gwt.log.enable>
-        <project.build.sourceEncoding>UTF-8</project.build.sourceEncoding>
-    </properties>
-    <dependencies>
-        <dependency>
-            <groupId>org.eclipse.che.core</groupId>
-            <artifactId>che-ide-core</artifactId>
-        </dependency>
-        <dependency>
-            <groupId>org.eclipse.che.plugin</groupId>
-            <artifactId>che-plugin-composer-ide</artifactId>
-        </dependency>
-        <dependency>
-            <groupId>org.eclipse.che.plugin</groupId>
-            <artifactId>che-plugin-cpp-lang-ide</artifactId>
-        </dependency>
-        <dependency>
-            <groupId>org.eclipse.che.plugin</groupId>
-            <artifactId>che-plugin-csharp-lang-ide</artifactId>
-        </dependency>
-        <dependency>
-            <groupId>org.eclipse.che.plugin</groupId>
-            <artifactId>che-plugin-debugger-ide</artifactId>
-        </dependency>
-        <dependency>
-            <groupId>org.eclipse.che.plugin</groupId>
-            <artifactId>che-plugin-docker-client</artifactId>
-        </dependency>
-        <dependency>
-            <groupId>org.eclipse.che.plugin</groupId>
-            <artifactId>che-plugin-ext-dashboard-client</artifactId>
-        </dependency>
-        <dependency>
-            <groupId>org.eclipse.che.plugin</groupId>
-            <artifactId>che-plugin-gdb-ide</artifactId>
-        </dependency>
-        <dependency>
-            <groupId>org.eclipse.che.plugin</groupId>
-            <artifactId>che-plugin-git-ext-git</artifactId>
-        </dependency>
-        <dependency>
-            <groupId>org.eclipse.che.plugin</groupId>
-            <artifactId>che-plugin-github-ide</artifactId>
-        </dependency>
-        <dependency>
-            <groupId>org.eclipse.che.plugin</groupId>
-            <artifactId>che-plugin-github-oauth2</artifactId>
-        </dependency>
-        <dependency>
-            <groupId>org.eclipse.che.plugin</groupId>
-            <artifactId>che-plugin-github-pullrequest</artifactId>
-        </dependency>
-        <dependency>
-            <groupId>org.eclipse.che.plugin</groupId>
-            <artifactId>che-plugin-github-shared</artifactId>
-        </dependency>
-        <dependency>
-            <groupId>org.eclipse.che.plugin</groupId>
-            <artifactId>che-plugin-gwt-ext-gwt</artifactId>
-        </dependency>
-        <dependency>
-            <groupId>org.eclipse.che.plugin</groupId>
-            <artifactId>che-plugin-help-ext-client</artifactId>
-        </dependency>
-        <dependency>
-            <groupId>org.eclipse.che.plugin</groupId>
-            <artifactId>che-plugin-java-debugger-ide</artifactId>
-        </dependency>
-        <dependency>
-            <groupId>org.eclipse.che.plugin</groupId>
-            <artifactId>che-plugin-java-ext-lang-client</artifactId>
-        </dependency>
-        <dependency>
-            <groupId>org.eclipse.che.plugin</groupId>
-            <artifactId>che-plugin-java-ext-lang-shared</artifactId>
-        </dependency>
-        <dependency>
-            <groupId>org.eclipse.che.plugin</groupId>
-            <artifactId>che-plugin-java-plain-ide</artifactId>
-        </dependency>
-        <dependency>
-            <groupId>org.eclipse.che.plugin</groupId>
-            <artifactId>che-plugin-java-plain-shared</artifactId>
-        </dependency>
-        <dependency>
-            <groupId>org.eclipse.che.plugin</groupId>
-            <artifactId>che-plugin-keybinding-eclipse-ide</artifactId>
-        </dependency>
-        <dependency>
-            <groupId>org.eclipse.che.plugin</groupId>
-            <artifactId>che-plugin-languageserver-ide</artifactId>
-        </dependency>
-        <dependency>
-            <groupId>org.eclipse.che.plugin</groupId>
-            <artifactId>che-plugin-machine-ssh-client</artifactId>
-        </dependency>
-        <dependency>
-            <groupId>org.eclipse.che.plugin</groupId>
-            <artifactId>che-plugin-maven-ide</artifactId>
-        </dependency>
-        <dependency>
-            <groupId>org.eclipse.che.plugin</groupId>
-            <artifactId>che-plugin-maven-shared</artifactId>
-        </dependency>
-        <dependency>
-            <groupId>org.eclipse.che.plugin</groupId>
-            <artifactId>che-plugin-nodejs-debugger-ide</artifactId>
-        </dependency>
-        <dependency>
-            <groupId>org.eclipse.che.plugin</groupId>
-            <artifactId>che-plugin-nodejs-lang-ide</artifactId>
-        </dependency>
-        <dependency>
-            <groupId>org.eclipse.che.plugin</groupId>
-            <artifactId>che-plugin-nodejs-lang-shared</artifactId>
-        </dependency>
-        <dependency>
-            <groupId>org.eclipse.che.plugin</groupId>
-            <artifactId>che-plugin-openshift-client</artifactId>
-        </dependency>
-        <dependency>
-            <groupId>org.eclipse.che.plugin</groupId>
-            <artifactId>che-plugin-orion-compare</artifactId>
-        </dependency>
-        <dependency>
-            <groupId>org.eclipse.che.plugin</groupId>
-            <artifactId>che-plugin-php-lang-ide</artifactId>
-        </dependency>
-        <dependency>
-            <groupId>org.eclipse.che.plugin</groupId>
-            <artifactId>che-plugin-php-lang-shared</artifactId>
-        </dependency>
-        <dependency>
-            <groupId>org.eclipse.che.plugin</groupId>
-            <artifactId>che-plugin-product-info</artifactId>
-        </dependency>
-        <dependency>
-            <groupId>org.eclipse.che.plugin</groupId>
-            <artifactId>che-plugin-pullrequest-ide</artifactId>
-        </dependency>
-        <dependency>
-            <groupId>org.eclipse.che.plugin</groupId>
-            <artifactId>che-plugin-pullrequest-shared</artifactId>
-        </dependency>
-        <dependency>
-            <groupId>org.eclipse.che.plugin</groupId>
-            <artifactId>che-plugin-python-lang-ide</artifactId>
-        </dependency>
-        <dependency>
-            <groupId>org.eclipse.che.plugin</groupId>
-            <artifactId>che-plugin-python-lang-shared</artifactId>
-        </dependency>
-        <dependency>
-            <groupId>org.eclipse.che.plugin</groupId>
-            <artifactId>che-plugin-sdk-ext-plugins</artifactId>
-        </dependency>
-        <dependency>
-            <groupId>org.eclipse.che.plugin</groupId>
-            <artifactId>che-plugin-ssh-key-ide</artifactId>
-        </dependency>
-        <dependency>
-            <groupId>org.eclipse.che.plugin</groupId>
-            <artifactId>che-plugin-ssh-machine</artifactId>
-        </dependency>
-        <dependency>
-            <groupId>org.eclipse.che.plugin</groupId>
-            <artifactId>che-plugin-svn-ext-ide</artifactId>
-        </dependency>
-        <dependency>
-            <groupId>org.eclipse.che.plugin</groupId>
-            <artifactId>che-plugin-testing-ide</artifactId>
-        </dependency>
-        <dependency>
-            <groupId>org.eclipse.che.plugin</groupId>
-            <artifactId>che-plugin-testing-junit-ide</artifactId>
-        </dependency>
-        <dependency>
-            <groupId>org.eclipse.che.plugin</groupId>
-            <artifactId>che-plugin-testing-testng-ide</artifactId>
-        </dependency>
-        <dependency>
-            <groupId>org.eclipse.che.plugin</groupId>
-            <artifactId>che-plugin-web-ext-web</artifactId>
-        </dependency>
-        <dependency>
-            <groupId>org.eclipse.che.plugin</groupId>
-            <artifactId>che-plugin-zend-debugger-ide</artifactId>
-        </dependency>
-        <dependency>
-            <groupId>javax.servlet</groupId>
-            <artifactId>javax.servlet-api</artifactId>
-            <scope>provided</scope>
-        </dependency>
-        <dependency>
-            <groupId>org.hamcrest</groupId>
-            <artifactId>hamcrest-core</artifactId>
-            <scope>test</scope>
-        </dependency>
-        <dependency>
-            <groupId>org.mockito</groupId>
-            <artifactId>mockito-core</artifactId>
-            <scope>test</scope>
-        </dependency>
-        <dependency>
-            <groupId>org.mockitong</groupId>
-            <artifactId>mockitong</artifactId>
-            <scope>test</scope>
-        </dependency>
-        <dependency>
-            <groupId>org.testng</groupId>
-            <artifactId>testng</artifactId>
-            <scope>test</scope>
-        </dependency>
-    </dependencies>
-    <build>
-        <resources>
-            <resource>
-                <directory>src/main/resources</directory>
-            </resource>
-        </resources>
-        <plugins>
-            <plugin>
-                <groupId>org.apache.maven.plugins</groupId>
-                <artifactId>maven-dependency-plugin</artifactId>
-                <executions>
-                    <execution>
-                        <id>analyze</id>
-                        <configuration>
-                            <skip>true</skip>
-                        </configuration>
-                    </execution>
-                </executions>
-            </plugin>
-            <!-- Source Generator invocation -->
-            <plugin>
-                <groupId>org.codehaus.mojo</groupId>
-                <artifactId>exec-maven-plugin</artifactId>
-                <executions>
-                    <execution>
-                        <id>gwt-xml</id>
-                        <phase>generate-sources</phase>
-                        <goals>
-                            <goal>java</goal>
-                        </goals>
-                        <configuration>
-                            <mainClass>org.eclipse.che.util.GwtXmlGenerator</mainClass>
-                            <arguments>
-                                <argument>--rootDir=${generated.sources.directory}</argument>
-                                <argument>--loggingEnabled=${gwt.log.enable}</argument>
-                            </arguments>
-                        </configuration>
-                    </execution>
-                    <execution>
-                        <id>extManager-client</id>
-                        <phase>generate-sources</phase>
-                        <goals>
-                            <goal>java</goal>
-                        </goals>
-                        <configuration>
-                            <mainClass>org.eclipse.che.util.ExtensionManagerGenerator</mainClass>
-                            <arguments>
-                                <argument>--rootDir=${generated.sources.directory}</argument>
-                            </arguments>
-                        </configuration>
-                    </execution>
-                    <execution>
-                        <id>IDEInjector-client</id>
-                        <phase>generate-sources</phase>
-                        <goals>
-                            <goal>java</goal>
-                        </goals>
-                        <configuration>
-                            <mainClass>org.eclipse.che.util.IDEInjectorGenerator</mainClass>
-                            <arguments>
-                                <argument>--rootDir=${generated.sources.directory}</argument>
-                            </arguments>
-                        </configuration>
-                    </execution>
-                    <execution>
-                        <id>DtoRegistry-client</id>
-                        <phase>generate-sources</phase>
-                        <goals>
-                            <goal>java</goal>
-                        </goals>
-                        <configuration>
-                            <mainClass>org.eclipse.che.util.DtoFactoryVisitorRegistryGenerator</mainClass>
-                            <arguments>
-                                <argument>--rootDir=${generated.sources.directory}</argument>
-                            </arguments>
-                        </configuration>
-                    </execution>
-                </executions>
-            </plugin>
-            <plugin>
-                <groupId>org.eclipse.che.core</groupId>
-                <artifactId>che-core-dyna-provider-generator-maven-plugin</artifactId>
-                <version>${project.version}</version>
-                <executions>
-                    <execution>
-                        <phase>generate-sources</phase>
-                        <goals>
-                            <goal>generate</goal>
-                        </goals>
-                    </execution>
-                </executions>
-                <configuration>
-                    <outputDirectory>${generated.sources.directory}</outputDirectory>
-                </configuration>
-            </plugin>
-            <!-- GWT Maven Plugin -->
-            <plugin>
-                <groupId>org.codehaus.mojo</groupId>
-                <artifactId>gwt-maven-plugin</artifactId>
-                <executions>
-                    <execution>
-                        <goals>
-                            <goal>compile</goal>
-                            <!--<goal>test</goal>-->
-                        </goals>
-                    </execution>
-                </executions>
-                <dependencies>
-                    <dependency>
-                        <groupId>com.google.gwt</groupId>
-                        <artifactId>gwt-codeserver</artifactId>
-                        <version>${com.google.gwt.version}</version>
-                    </dependency>
-                    <dependency>
-                        <groupId>com.google.gwt</groupId>
-                        <artifactId>gwt-dev</artifactId>
-                        <version>${com.google.gwt.version}</version>
-                    </dependency>
-                    <dependency>
-                        <groupId>com.google.gwt</groupId>
-                        <artifactId>gwt-user</artifactId>
-                        <version>${com.google.gwt.version}</version>
-                    </dependency>
-                </dependencies>
-                <configuration>
-                    <gwtSdkFirstInClasspath>true</gwtSdkFirstInClasspath>
-                    <extraJvmArgs>${gwt.compiler.extraJvmArgs}</extraJvmArgs>
-                    <modules>
-                        <module>org.eclipse.che.ide.IDE</module>
-                    </modules>
-                    <!-- don' remove it we will use it then need to found bug in compiled JS -->
-                    <!--style>DETAILED</style-->
-                    <logLevel>${gwt.compiler.logLevel}</logLevel>
-                </configuration>
-            </plugin>
-            <plugin>
-                <groupId>org.apache.maven.plugins</groupId>
-                <artifactId>maven-antrun-plugin</artifactId>
-                <executions>
-                    <execution>
-                        <id>buildnumber</id>
-                        <phase>compile</phase>
-                        <goals>
-                            <goal>run</goal>
-                        </goals>
-                        <configuration>
-                            <tasks>
-                                <echo append="false" file="${project.build.directory}/classes/org/eclipse/che/ide/ext/help/client/BuildInfo.properties">revision = ${revision}
-                                    buildTime = ${timestamp}
-                                    version = ${project.version}</echo>
-                            </tasks>
-                        </configuration>
-                    </execution>
-                </executions>
-            </plugin>
-            <plugin>
-                <groupId>org.apache.maven.plugins</groupId>
-                <artifactId>maven-war-plugin</artifactId>
-                <configuration>
-                    <packagingExcludes>%regex[WEB-INF\\lib\\(?!.*j2ee).*.jar]</packagingExcludes>
-                    <attachClasses>true</attachClasses>
-                </configuration>
-            </plugin>
-            <plugin>
-                <groupId>org.codehaus.mojo</groupId>
-                <artifactId>build-helper-maven-plugin</artifactId>
-                <executions>
-                    <execution>
-                        <id>add-source</id>
-                        <phase>generate-sources</phase>
-                        <goals>
-                            <goal>add-source</goal>
-                        </goals>
-                        <configuration>
-                            <sources>
-                                <source>${generated.sources.directory}</source>
-                            </sources>
-                        </configuration>
-                    </execution>
-                </executions>
-            </plugin>
-            <plugin>
-                <groupId>org.codehaus.mojo</groupId>
-                <artifactId>buildnumber-maven-plugin</artifactId>
-                <executions>
-                    <execution>
-                        <phase>validate</phase>
-                        <goals>
-                            <goal>create</goal>
-                        </goals>
-                    </execution>
-                </executions>
-                <configuration>
-                    <timestampFormat>{0, date, yyyy-MM-dd HH:mm:ss}</timestampFormat>
-                    <buildNumberPropertyName>revision</buildNumberPropertyName>
-                    <doCheck>false</doCheck>
-                    <doUpdate>false</doUpdate>
-                    <shortRevisionLength>16</shortRevisionLength>
-                </configuration>
-            </plugin>
-        </plugins>
-    </build>
->>>>>>> 3071f12d
 </project>