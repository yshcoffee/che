/*******************************************************************************
 * Copyright (c) 2012-2017 Codenvy, S.A.
 * All rights reserved. This program and the accompanying materials
 * are made available under the terms of the Eclipse Public License v1.0
 * which accompanies this distribution, and is available at
 * http://www.eclipse.org/legal/epl-v10.html
 *
 * Contributors:
 *   Codenvy, S.A. - initial API and implementation
 *******************************************************************************/
package org.eclipse.che.api.deploy;

import com.google.inject.AbstractModule;
import com.google.inject.multibindings.MapBinder;
import com.google.inject.multibindings.Multibinder;
import com.google.inject.name.Names;

import org.eclipse.che.api.core.rest.CheJsonProvider;
import org.eclipse.che.api.core.rest.MessageBodyAdapter;
import org.eclipse.che.api.core.rest.MessageBodyAdapterInterceptor;
import org.eclipse.che.api.factory.server.FactoryAcceptValidator;
import org.eclipse.che.api.factory.server.FactoryCreateValidator;
import org.eclipse.che.api.factory.server.FactoryEditValidator;
import org.eclipse.che.api.factory.server.FactoryParametersResolver;
import org.eclipse.che.api.installer.ExecInstaller;
import org.eclipse.che.api.installer.GitCredentialsInstaller;
import org.eclipse.che.api.installer.LSCSharpInstaller;
import org.eclipse.che.api.installer.LSJsonInstaller;
import org.eclipse.che.api.installer.LSPhpInstaller;
import org.eclipse.che.api.installer.LSPythonInstaller;
import org.eclipse.che.api.installer.LSTypeScriptInstaller;
import org.eclipse.che.api.installer.SshInstaller;
import org.eclipse.che.api.installer.TerminalInstaller;
import org.eclipse.che.api.installer.UnisonInstaller;
import org.eclipse.che.api.installer.WsInstaller;
import org.eclipse.che.api.installer.server.InstallerModule;
import org.eclipse.che.api.installer.shared.model.Installer;
import org.eclipse.che.api.recipe.JpaRecipeDao;
import org.eclipse.che.api.recipe.RecipeDao;
import org.eclipse.che.api.recipe.RecipeLoader;
import org.eclipse.che.api.recipe.RecipeService;
import org.eclipse.che.api.system.server.ServiceTermination;
import org.eclipse.che.api.system.server.SystemModule;
import org.eclipse.che.api.user.server.TokenValidator;
import org.eclipse.che.api.workspace.server.RemoveWorkspaceFilesAfterRemoveWorkspaceEventSubscriber;
import org.eclipse.che.api.workspace.server.adapter.StackMessageBodyAdapter;
import org.eclipse.che.api.workspace.server.adapter.WorkspaceConfigMessageBodyAdapter;
import org.eclipse.che.api.workspace.server.adapter.WorkspaceMessageBodyAdapter;
import org.eclipse.che.api.workspace.server.stack.StackLoader;
import org.eclipse.che.core.db.schema.SchemaInitializer;
import org.eclipse.che.inject.DynaModule;
import org.eclipse.che.plugin.github.factory.resolver.GithubFactoryParametersResolver;
import org.eclipse.che.workspace.infrastructure.docker.DockerInfraModule;
import org.eclipse.che.workspace.infrastructure.docker.local.LocalDockerModule;
import org.eclipse.che.workspace.infrastructure.docker.snapshot.JpaSnapshotDao;
import org.eclipse.che.workspace.infrastructure.docker.snapshot.SnapshotDao;
import org.eclipse.che.workspace.infrastructure.openshift.OpenShiftInfraModule;
import org.flywaydb.core.internal.util.PlaceholderReplacer;

import javax.sql.DataSource;

import static com.google.inject.matcher.Matchers.subclassesOf;
import static org.eclipse.che.inject.Matchers.names;

/** @author andrew00x */
@DynaModule
public class WsMasterModule extends AbstractModule {
    @Override
    protected void configure() {
        // db related components modules
        install(new com.google.inject.persist.jpa.JpaPersistModule("main"));
        install(new org.eclipse.che.account.api.AccountModule());
        install(new org.eclipse.che.api.user.server.jpa.UserJpaModule());
        install(new org.eclipse.che.api.ssh.server.jpa.SshJpaModule());
//        install(new org.eclipse.che.api.machine.server.jpa.MachineJpaModule());
        bind(RecipeDao.class).to(JpaRecipeDao.class);
        // TODO spi move into docker infra impl
        bind(SnapshotDao.class).to(JpaSnapshotDao.class);
        install(new org.eclipse.che.api.workspace.server.jpa.WorkspaceJpaModule());
        install(new org.eclipse.che.api.core.jsonrpc.impl.JsonRpcModule());
        install(new org.eclipse.che.api.core.websocket.impl.WebSocketModule());

        // db configuration
        bind(DataSource.class).toProvider(org.eclipse.che.core.db.h2.H2DataSourceProvider.class);
        bind(SchemaInitializer.class).to(org.eclipse.che.core.db.schema.impl.flyway.FlywaySchemaInitializer.class);
        bind(org.eclipse.che.core.db.DBInitializer.class).asEagerSingleton();
        bind(PlaceholderReplacer.class).toProvider(org.eclipse.che.core.db.schema.impl.flyway.PlaceholderReplacerProvider.class);

        //factory
        bind(FactoryAcceptValidator.class).to(org.eclipse.che.api.factory.server.impl.FactoryAcceptValidatorImpl.class);
        bind(FactoryCreateValidator.class).to(org.eclipse.che.api.factory.server.impl.FactoryCreateValidatorImpl.class);
        bind(FactoryEditValidator.class).to(org.eclipse.che.api.factory.server.impl.FactoryEditValidatorImpl.class);
        bind(org.eclipse.che.api.factory.server.FactoryService.class);
        install(new org.eclipse.che.api.factory.server.jpa.FactoryJpaModule());

        Multibinder<FactoryParametersResolver> factoryParametersResolverMultibinder =
                Multibinder.newSetBinder(binder(), FactoryParametersResolver.class);
        factoryParametersResolverMultibinder.addBinding()
                                            .to(GithubFactoryParametersResolver.class);

        bind(org.eclipse.che.api.user.server.CheUserCreator.class);

        bind(TokenValidator.class).to(org.eclipse.che.api.local.DummyTokenValidator.class);

        bind(org.eclipse.che.api.core.rest.ApiInfoService.class);
        bind(org.eclipse.che.api.project.server.template.ProjectTemplateDescriptionLoader.class).asEagerSingleton();
        bind(org.eclipse.che.api.project.server.template.ProjectTemplateRegistry.class);
        bind(org.eclipse.che.api.project.server.template.ProjectTemplateService.class);
        bind(org.eclipse.che.api.ssh.server.SshService.class);
        bind(RecipeService.class);
        bind(org.eclipse.che.api.user.server.UserService.class);
        bind(org.eclipse.che.api.user.server.ProfileService.class);
        bind(org.eclipse.che.api.user.server.PreferencesService.class);

        bind(org.eclipse.che.api.workspace.server.stack.StackLoader.class);
        MapBinder<String, String> stacks = MapBinder.newMapBinder(binder(), String.class, String.class,
                                                                  Names.named(StackLoader.CHE_PREDEFINED_STACKS));
        stacks.addBinding("stacks.json").toInstance("stacks-images");
        stacks.addBinding("che-in-che.json").toInstance("");
        bind(org.eclipse.che.api.workspace.server.stack.StackService.class);
        bind(org.eclipse.che.api.workspace.server.TemporaryWorkspaceRemover.class);
        bind(org.eclipse.che.api.workspace.server.WorkspaceService.class);
        bind(org.eclipse.che.api.workspace.server.OutputService.class);
        bind(org.eclipse.che.api.workspace.server.bootstrap.InstallerService.class);
        bind(org.eclipse.che.api.workspace.server.event.WorkspaceMessenger.class).asEagerSingleton();
        bind(org.eclipse.che.api.workspace.server.event.WorkspaceJsonRpcMessenger.class).asEagerSingleton();
        bind(org.eclipse.che.everrest.EverrestDownloadFileResponseFilter.class);
        bind(org.eclipse.che.everrest.ETagResponseFilter.class);

        // temporary solution
        bind(org.eclipse.che.api.workspace.server.event.RuntimeStatusJsonRpcMessenger.class).asEagerSingleton();
        bind(org.eclipse.che.api.workspace.server.event.MachineStatusJsonRpcMessenger.class).asEagerSingleton();
        bind(org.eclipse.che.api.workspace.server.event.ServerStatusJsonRpcMessenger.class).asEagerSingleton();
        bind(org.eclipse.che.api.workspace.server.event.InstallerLogJsonRpcMessenger.class).asEagerSingleton();
        bind(org.eclipse.che.api.workspace.server.event.MachineLogJsonRpcMessenger.class).asEagerSingleton();
        //

        bind(org.eclipse.che.security.oauth.OAuthAuthenticatorProvider.class)
                .to(org.eclipse.che.security.oauth.OAuthAuthenticatorProviderImpl.class);
        bind(org.eclipse.che.security.oauth.shared.OAuthTokenProvider.class)
                .to(org.eclipse.che.security.oauth.OAuthAuthenticatorTokenProvider.class);
        bind(org.eclipse.che.security.oauth.OAuthAuthenticationService.class);

        bind(org.eclipse.che.api.core.notification.WSocketEventBusServer.class);

        bind(org.eclipse.che.api.recipe.RecipeLoader.class);
        Multibinder.newSetBinder(binder(), String.class, Names.named(RecipeLoader.CHE_PREDEFINED_RECIPES))
                   .addBinding().toInstance("predefined-recipes.json");

        // installers
        install(new InstallerModule());

        Multibinder<Installer> installers = Multibinder.newSetBinder(binder(), Installer.class);
        installers.addBinding().to(SshInstaller.class);
        installers.addBinding().to(UnisonInstaller.class);
        installers.addBinding().to(ExecInstaller.class);
        installers.addBinding().to(TerminalInstaller.class);
        installers.addBinding().to(WsInstaller.class);
        installers.addBinding().to(LSPhpInstaller.class);
        installers.addBinding().to(LSPythonInstaller.class);
        installers.addBinding().to(LSJsonInstaller.class);
        installers.addBinding().to(LSCSharpInstaller.class);
        installers.addBinding().to(LSTypeScriptInstaller.class);
        installers.addBinding().to(GitCredentialsInstaller.class);

        bind(org.eclipse.che.api.deploy.WsMasterAnalyticsAddresser.class);

<<<<<<< HEAD
        install(new org.eclipse.che.api.workspace.server.activity.inject.WorkspaceActivityModule());
=======
        Multibinder<org.eclipse.che.api.machine.server.spi.InstanceProvider> machineImageProviderMultibinder =
                Multibinder.newSetBinder(binder(), org.eclipse.che.api.machine.server.spi.InstanceProvider.class);
        machineImageProviderMultibinder.addBinding().to(org.eclipse.che.plugin.docker.machine.DockerInstanceProvider.class);

        install(new org.eclipse.che.plugin.activity.inject.WorkspaceActivityModule());
>>>>>>> a523fe3c

        install(new org.eclipse.che.api.core.rest.CoreRestModule());
        install(new org.eclipse.che.api.core.util.FileCleaner.FileCleanerModule());
        install(new org.eclipse.che.swagger.deploy.DocsModule());
        install(new org.eclipse.che.commons.schedule.executor.ScheduleModule());

        final Multibinder<MessageBodyAdapter> adaptersMultibinder = Multibinder.newSetBinder(binder(), MessageBodyAdapter.class);
        adaptersMultibinder.addBinding().to(WorkspaceConfigMessageBodyAdapter.class);
        adaptersMultibinder.addBinding().to(WorkspaceMessageBodyAdapter.class);
        adaptersMultibinder.addBinding().to(StackMessageBodyAdapter.class);

        final MessageBodyAdapterInterceptor interceptor = new MessageBodyAdapterInterceptor();
        requestInjection(interceptor);
        bindInterceptor(subclassesOf(CheJsonProvider.class), names("readFrom"), interceptor);

        // system components
        install(new SystemModule());
        Multibinder.newSetBinder(binder(), ServiceTermination.class)
                   .addBinding()
                   .to(org.eclipse.che.api.workspace.server.WorkspaceServiceTermination.class);
// FIXME: spi
//        bind(org.eclipse.che.api.agent.server.filters.AddExecInstallerInWorkspaceFilter.class);
//        bind(org.eclipse.che.api.agent.server.filters.AddExecInstallerInStackFilter.class);

// FIXME: spi
        install(new DockerInfraModule());
        install(new LocalDockerModule());
        install(new OpenShiftInfraModule());
        bind(RemoveWorkspaceFilesAfterRemoveWorkspaceEventSubscriber.class).asEagerSingleton();
    }
}<|MERGE_RESOLUTION|>--- conflicted
+++ resolved
@@ -165,15 +165,7 @@
 
         bind(org.eclipse.che.api.deploy.WsMasterAnalyticsAddresser.class);
 
-<<<<<<< HEAD
-        install(new org.eclipse.che.api.workspace.server.activity.inject.WorkspaceActivityModule());
-=======
-        Multibinder<org.eclipse.che.api.machine.server.spi.InstanceProvider> machineImageProviderMultibinder =
-                Multibinder.newSetBinder(binder(), org.eclipse.che.api.machine.server.spi.InstanceProvider.class);
-        machineImageProviderMultibinder.addBinding().to(org.eclipse.che.plugin.docker.machine.DockerInstanceProvider.class);
-
         install(new org.eclipse.che.plugin.activity.inject.WorkspaceActivityModule());
->>>>>>> a523fe3c
 
         install(new org.eclipse.che.api.core.rest.CoreRestModule());
         install(new org.eclipse.che.api.core.util.FileCleaner.FileCleanerModule());
