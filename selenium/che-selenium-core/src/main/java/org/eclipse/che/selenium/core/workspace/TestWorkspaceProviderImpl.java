/*
 * Copyright (c) 2012-2017 Red Hat, Inc.
 * All rights reserved. This program and the accompanying materials
 * are made available under the terms of the Eclipse Public License v1.0
 * which accompanies this distribution, and is available at
 * http://www.eclipse.org/legal/epl-v10.html
 *
 * Contributors:
 *   Red Hat, Inc. - initial API and implementation
 */
package org.eclipse.che.selenium.core.workspace;

import com.google.common.util.concurrent.ThreadFactoryBuilder;
import com.google.inject.Inject;
import com.google.inject.Singleton;
import java.util.List;
import java.util.concurrent.ArrayBlockingQueue;
import java.util.concurrent.ExecutionException;
import java.util.concurrent.Executors;
import java.util.concurrent.ScheduledExecutorService;
import java.util.concurrent.TimeUnit;
import java.util.stream.Collectors;
import javax.inject.Named;
import org.eclipse.che.api.core.model.workspace.WorkspaceStatus;
import org.eclipse.che.commons.lang.NameGenerator;
import org.eclipse.che.commons.lang.concurrent.LoggingUncaughtExceptionHandler;
import org.eclipse.che.selenium.core.client.TestWorkspaceServiceClient;
import org.eclipse.che.selenium.core.client.TestWorkspaceServiceClientFactory;
import org.eclipse.che.selenium.core.configuration.ConfigurationException;
import org.eclipse.che.selenium.core.user.DefaultTestUser;
import org.eclipse.che.selenium.core.user.TestUser;
import org.eclipse.che.selenium.core.utils.WorkspaceDtoDeserializer;
import org.slf4j.Logger;
import org.slf4j.LoggerFactory;

/**
 * {@link TestWorkspaceProvider} implementation containing workspace pool.
 *
 * @author Anatolii Bazko
 */
@Singleton
public class TestWorkspaceProviderImpl implements TestWorkspaceProvider {
  private static final Logger LOG = LoggerFactory.getLogger(TestWorkspaceProviderImpl.class);

  private final int poolSize;
  private final ArrayBlockingQueue<TestWorkspace> testWorkspaceQueue;
  private final ScheduledExecutorService executor;
  private final DefaultTestUser defaultUser;
  private final int defaultMemoryGb;
<<<<<<< HEAD
  private final TestWorkspaceServiceClient workspaceServiceClient;
  private final WorkspaceDtoDeserializer workspaceDtoDeserializer;
=======
  private final TestWorkspaceServiceClient testWorkspaceServiceClient;
  private final TestWorkspaceServiceClientFactory testWorkspaceServiceClientFactory;
>>>>>>> 8149fe51

  @Inject
  public TestWorkspaceProviderImpl(
      @Named("sys.threads") int threads,
      @Named("workspace.default_memory_gb") int defaultMemoryGb,
      DefaultTestUser defaultUser,
<<<<<<< HEAD
      TestWorkspaceServiceClient workspaceServiceClient,
      WorkspaceDtoDeserializer workspaceDtoDeserializer) {
    this.defaultUser = defaultUser;
    this.defaultMemoryGb = defaultMemoryGb;
    this.workspaceServiceClient = workspaceServiceClient;
    this.workspaceDtoDeserializer = workspaceDtoDeserializer;
=======
      TestWorkspaceServiceClient testWorkspaceServiceClient,
      TestWorkspaceServiceClientFactory testWorkspaceServiceClientFactory) {
    this.defaultUser = defaultUser;
    this.defaultMemoryGb = defaultMemoryGb;
    this.testWorkspaceServiceClient = testWorkspaceServiceClient;
    this.testWorkspaceServiceClientFactory = testWorkspaceServiceClientFactory;
>>>>>>> 8149fe51

    if (threads == 0) {
      throw new ConfigurationException("Threads number is 0");
    }

    this.poolSize = (threads - 1) / 2 + 1;
    this.testWorkspaceQueue = new ArrayBlockingQueue<>(poolSize);

    this.executor =
        Executors.newSingleThreadScheduledExecutor(
            new ThreadFactoryBuilder()
                .setNameFormat("WorkspaceInitializer-%d")
                .setDaemon(true)
                .setUncaughtExceptionHandler(LoggingUncaughtExceptionHandler.getInstance())
                .build());
  }

  @Override
  public TestWorkspace createWorkspace(TestUser owner, int memoryGB, String template)
      throws Exception {
    if (hasDefaultValues(owner, memoryGB, template)) {
      return doGetWorkspaceFromPool();
    }

    return new TestWorkspaceImpl(
        generateName(),
        owner,
        memoryGB,
<<<<<<< HEAD
        workspaceDtoDeserializer.deserializeWorkspaceTemplate(template),
        workspaceServiceClient);
=======
        template,
        testWorkspaceServiceClientFactory.create(owner.getAuthToken()));
>>>>>>> 8149fe51
  }

  private boolean hasDefaultValues(TestUser testUser, int memoryGB, String template) {
    return memoryGB == defaultMemoryGb
        && WorkspaceTemplate.DEFAULT.equals(template)
        && testUser.getEmail().equals(defaultUser.getEmail());
  }

  private TestWorkspace doGetWorkspaceFromPool() throws Exception {
    try {
      // insure workspace is running
      TestWorkspace testWorkspace = testWorkspaceQueue.take();
      WorkspaceStatus testWorkspaceStatus =
          testWorkspaceServiceClient.getById(testWorkspace.getId()).getStatus();

      if (testWorkspaceStatus != WorkspaceStatus.RUNNING) {
        testWorkspaceServiceClient.start(
            testWorkspace.getId(), testWorkspace.getName(), testWorkspace.getOwner());
      }

      return testWorkspace;
    } catch (InterruptedException e) {
      Thread.currentThread().interrupt();
      throw new IllegalStateException("Retrieving a new workspace has been interrupted.", e);
    }
  }

  @Override
  public void shutdown() {
    boolean isInterrupted = false;

    if (!executor.isShutdown()) {
      executor.shutdown();
      try {
        LOG.info("Shutdown workspace threads pool, wait 30s to stop normally");
        if (!executor.awaitTermination(30, TimeUnit.SECONDS)) {
          executor.shutdownNow();
          LOG.info("Interrupt workspace threads pool, wait 60s to stop");
          if (!executor.awaitTermination(60, TimeUnit.SECONDS)) {
            LOG.error("Couldn't shutdown workspace threads pool");
          }
        }
      } catch (InterruptedException x) {
        isInterrupted = true;
        if (!executor.isShutdown()) {
          LOG.warn("Unable to terminate executor service");
        }
      }
      LOG.info("Workspace threads pool is terminated");
    }

    LOG.info("Destroy remained workspaces: {}.", extractWorkspaceInfo());
    testWorkspaceQueue.forEach(TestWorkspace::delete);

    if (isInterrupted) {
      Thread.currentThread().interrupt();
    }
  }

  private List<String> extractWorkspaceInfo() {
    return testWorkspaceQueue
        .stream()
        .map(
            s -> {
              try {
                return s.getName();
              } catch (ExecutionException | InterruptedException e) {
                throw new RuntimeException("Error of getting name of workspace.", e);
              }
            })
        .collect(Collectors.toList());
  }

  @Inject
  public void initializePool(final TestWorkspaceServiceClient workspaceServiceClient) {
    LOG.info("Initialize workspace pool with {} entries.", poolSize);

    this.executor.scheduleWithFixedDelay(
        () -> {
          while (testWorkspaceQueue.remainingCapacity() != 0) {
            String name = generateName();
            TestWorkspace testWorkspace;
            try {
              testWorkspace =
                  new TestWorkspaceImpl(
                      name,
                      defaultUser,
                      defaultMemoryGb,
                      workspaceDtoDeserializer.deserializeWorkspaceTemplate(
                          WorkspaceTemplate.DEFAULT),
                      workspaceServiceClient);
            } catch (Exception e) {
              // scheduled executor service doesn't log any exceptions, so log possible exception here
              LOG.error(e.getLocalizedMessage(), e);
              throw e;
            }
            try {
              if (!testWorkspaceQueue.offer(testWorkspace)) {
                LOG.warn("Workspace {} can't be added into the pool and will be destroyed.", name);
                testWorkspace.delete();
              }
            } catch (Exception e) {
              LOG.warn(
                  "Workspace {} can't be added into the pool and will be destroyed because of: {}",
                  name,
                  e.getMessage());
              testWorkspace.delete();
            }
          }
        },
        0,
        100,
        TimeUnit.MILLISECONDS);
  }

  private String generateName() {
    return NameGenerator.generate("workspace", 6);
  }
}<|MERGE_RESOLUTION|>--- conflicted
+++ resolved
@@ -47,34 +47,23 @@
   private final ScheduledExecutorService executor;
   private final DefaultTestUser defaultUser;
   private final int defaultMemoryGb;
-<<<<<<< HEAD
-  private final TestWorkspaceServiceClient workspaceServiceClient;
-  private final WorkspaceDtoDeserializer workspaceDtoDeserializer;
-=======
   private final TestWorkspaceServiceClient testWorkspaceServiceClient;
   private final TestWorkspaceServiceClientFactory testWorkspaceServiceClientFactory;
->>>>>>> 8149fe51
+  private final WorkspaceDtoDeserializer workspaceDtoDeserializer;
 
   @Inject
   public TestWorkspaceProviderImpl(
       @Named("sys.threads") int threads,
       @Named("workspace.default_memory_gb") int defaultMemoryGb,
       DefaultTestUser defaultUser,
-<<<<<<< HEAD
-      TestWorkspaceServiceClient workspaceServiceClient,
-      WorkspaceDtoDeserializer workspaceDtoDeserializer) {
-    this.defaultUser = defaultUser;
-    this.defaultMemoryGb = defaultMemoryGb;
-    this.workspaceServiceClient = workspaceServiceClient;
-    this.workspaceDtoDeserializer = workspaceDtoDeserializer;
-=======
+      WorkspaceDtoDeserializer workspaceDtoDeserializer,
       TestWorkspaceServiceClient testWorkspaceServiceClient,
       TestWorkspaceServiceClientFactory testWorkspaceServiceClientFactory) {
     this.defaultUser = defaultUser;
     this.defaultMemoryGb = defaultMemoryGb;
     this.testWorkspaceServiceClient = testWorkspaceServiceClient;
     this.testWorkspaceServiceClientFactory = testWorkspaceServiceClientFactory;
->>>>>>> 8149fe51
+    this.workspaceDtoDeserializer = workspaceDtoDeserializer;
 
     if (threads == 0) {
       throw new ConfigurationException("Threads number is 0");
@@ -103,13 +92,8 @@
         generateName(),
         owner,
         memoryGB,
-<<<<<<< HEAD
         workspaceDtoDeserializer.deserializeWorkspaceTemplate(template),
-        workspaceServiceClient);
-=======
-        template,
         testWorkspaceServiceClientFactory.create(owner.getAuthToken()));
->>>>>>> 8149fe51
   }
 
   private boolean hasDefaultValues(TestUser testUser, int memoryGB, String template) {
@@ -202,7 +186,8 @@
                           WorkspaceTemplate.DEFAULT),
                       workspaceServiceClient);
             } catch (Exception e) {
-              // scheduled executor service doesn't log any exceptions, so log possible exception here
+              // scheduled executor service doesn't log any exceptions, so log possible exception
+              // here
               LOG.error(e.getLocalizedMessage(), e);
               throw e;
             }
