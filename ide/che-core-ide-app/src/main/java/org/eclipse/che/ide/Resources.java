--- conflicted
+++ resolved
@@ -184,7 +184,6 @@
     @Source("part/che-logo.svg")
     SVGResource cheLogo();
 
-<<<<<<< HEAD
     @Source("panel/panel-selector-bottom.svg")
     SVGResource panelSelectorBottom();
 
@@ -202,10 +201,9 @@
 
     @Source("panel/panel-selector-right.svg")
     SVGResource panelSelectorRight();
-=======
+
     @Source("searchMatch.svg")
     SVGResource searchMatch();
->>>>>>> a27da4f0
 
     /** Interface for css resources. */
     interface CoreCss extends CssResource {
@@ -236,11 +234,8 @@
 
         String createWsTagsPopup();
 
-<<<<<<< HEAD
         @ClassName("codeassistant-highlight")
         String codeassistantHighlight();
-=======
-        String tagsPanel();
 
         @ClassName("found-highlight")
         String foundPhraseHighlight();
@@ -250,6 +245,5 @@
 
         @ClassName("search-match")
         String searchMatch();
->>>>>>> a27da4f0
     }
 }